# This code is a Qiskit project.
#
# (C) Copyright IBM 2024.
#
# This code is licensed under the Apache License, Version 2.0. You may
# obtain a copy of this license in the LICENSE.txt file in the root directory
# of this source tree or at http://www.apache.org/licenses/LICENSE-2.0.
#
# Any modifications or derivative works of this code must retain this
# copyright notice, and modified files need to carry a notice indicating
# that they have been altered from the originals.

# Reminder: update the RST file in docs/apidocs when adding new interfaces.
"""Functions for the study of fermionic systems."""

from __future__ import annotations

import warnings
from collections.abc import Sequence

import numpy as np
from jax import Array, config, grad, jit, vmap
from jax import numpy as jnp
from jax.scipy.linalg import expm
from pyscf import fci
from qiskit.utils import deprecate_func
from scipy import linalg as LA

config.update("jax_enable_x64", True)  # To deal with large integers


class SCIState(fci.selected_ci.SCIVector):
    """An immutable, lightweight wrapper for the ``pyscf.fci.selected_ci.SCIVector`` class."""
    def __init__(self, *args, **kwargs):
        super().__init__(*args, **kwargs)

        # Light check on `_strs` structure once during initialization
        if not (isinstance(self._strs, Sequence) and len(self._strs) == 2) or not all(isinstance(strs, np.ndarray) for strs in self._strs):
            raise ValueError(
                "Cannot instantiate SCIState with input _strs field: {self._strs}."
            )
        if self.shape != (len(self._strs[0]), len(self._strs[1])):
            raise ValueError(
                "Cannot instantiate SCIState with array shape ({self.shape}) and CI "
                "string shape ({len(self._strs[0])}, {len(self._strs[1])})."
            )

        # Don't allow the array to be mutated
        self.flags.writeable = False

    @property
    def ci_strs_a(self):
        """The alpha determinants."""
        return self._strs[0]
    @property
    def ci_strs_b(self):
        """The beta determinants."""
        return self._strs[1]


def solve_fermion(
    bitstring_matrix: tuple[np.ndarray, np.ndarray] | np.ndarray,
    /,
    hcore: np.ndarray,
    eri: np.ndarray,
    *,
    open_shell: bool = False,
    spin_sq: int | None = None,
    max_davidson: int = 100,
    verbose: int | None = None,
<<<<<<< HEAD
) -> tuple[float, SCIState, list[np.ndarray], float]:
    """
    Approximate the ground state given molecular integrals and a set of electronic configurations.
=======
) -> tuple[float, np.ndarray, list[np.ndarray], float]:
    """Approximate the ground state given molecular integrals and a set of electronic configurations.
>>>>>>> 3158362a

    Args:
        bitstring_matrix: A set of configurations defining the subspace onto which the Hamiltonian
            will be projected and diagonalized. This is a 2D array of ``bool`` representations of bit
            values such that each row represents a single bitstring. The spin-up configurations
            should be specified by column indices in range ``(N, N/2]``, and the spin-down
            configurations should be specified by column indices in range ``(N/2, 0]``, where ``N``
            is the number of qubits.

            (DEPRECATED) The configurations may also be specified by a length-2 tuple of sorted 1D
            arrays containing unsigned integer representations of the determinants. The two lists
            should represent the spin-up and spin-down orbitals, respectively.
        hcore: Core Hamiltonian matrix representing single-electron integrals
        eri: Electronic repulsion integrals representing two-electron integrals
        open_shell: A flag specifying whether configurations from the left and right
            halves of the bitstrings should be kept separate. If ``False``, CI strings
            from the left and right halves of the bitstrings are combined into a single
            set of unique configurations and used for both the alpha and beta subspaces.
        spin_sq: Target value for the total spin squared for the ground state.
            If ``None``, no spin will be imposed.
        max_davidson: The maximum number of cycles of Davidson's algorithm
        verbose: A verbosity level between 0 and 10

    Returns:
            A tuple containing:
                - Minimum energy from SCI calculation
                - The SCI ground state
                - Average occupancy of the alpha and beta orbitals, respectively
                - Expectation value of spin-squared

    """
    if isinstance(bitstring_matrix, tuple):
        warnings.warn(
            "Passing the input determinants as integers is deprecated. Users should instead pass a bitstring matrix defining the subspace.",
            DeprecationWarning,
            stacklevel=2,
        )
        ci_strs = bitstring_matrix
    else:
        # This will become the default code path after the deprecation period.
        ci_strs = bitstring_matrix_to_ci_strs(bitstring_matrix, open_shell=open_shell)
    ci_strs = _check_ci_strs(ci_strs)

    num_up = format(ci_strs[0][0], "b").count("1")
    num_dn = format(ci_strs[1][0], "b").count("1")

    # Number of molecular orbitals
    norb = hcore.shape[0]
    # Call the projection + eigenstate finder
    myci = fci.selected_ci.SelectedCI()
    if spin_sq is not None:
        myci = fci.addons.fix_spin_(myci, ss=spin_sq)
    e_sci, sci_vec = fci.selected_ci.kernel_fixed_space(
        myci,
        hcore,
        eri,
        norb,
        (num_up, num_dn),
        ci_strs=ci_strs,
        verbose=verbose,
        max_cycle=max_davidson,
    )
    # Convert the PySCF SCIVector to internal format
    sci_state = SCIState(sci_vec)
    # Calculate the avg occupancy of each orbital
    dm1 = myci.make_rdm1s(sci_state, norb, (num_up, num_dn))
    avg_occupancy = [np.diagonal(dm1[0]), np.diagonal(dm1[1])]

    # Compute total spin
    spin_squared = myci.spin_square(sci_state, norb, (num_up, num_dn))[0]

    return e_sci, sci_state, avg_occupancy, spin_squared


def optimize_orbitals(
    bitstring_matrix: tuple[np.ndarray, np.ndarray] | np.ndarray,
    /,
    hcore: np.ndarray,
    eri: np.ndarray,
    k_flat: np.ndarray,
    *,
    open_shell: bool = False,
    spin_sq: float = 0.0,
    num_iters: int = 10,
    num_steps_grad: int = 10_000,
    learning_rate: float = 0.01,
    max_davidson: int = 100,
) -> tuple[float, np.ndarray, list[np.ndarray]]:
    """Optimize orbitals to produce a minimal ground state.

    The process involves iterating over 3 steps:

    For ``num_iters`` iterations:
        - Rotate the integrals with respect to the parameters, ``k_flat``
        - Diagonalize and approximate the groundstate energy and wavefunction amplitudes
        - Optimize ``k_flat`` using gradient descent and the wavefunction
          amplitudes found in Step 2

    Refer to `Sec. II A 4 <https://arxiv.org/pdf/2405.05068>`_ for more detailed
    discussion on this orbital optimization technique.

    Args:
        bitstring_matrix: A set of configurations defining the subspace onto which the Hamiltonian
            will be projected and diagonalized. This is a 2D array of ``bool`` representations of bit
            values such that each row represents a single bitstring. The spin-up configurations
            should be specified by column indices in range ``(N, N/2]``, and the spin-down
            configurations should be specified by column indices in range ``(N/2, 0]``, where ``N``
            is the number of qubits.

            (DEPRECATED) The configurations may also be specified by a length-2 tuple of sorted 1D
            arrays containing unsigned integer representations of the determinants. The
            two lists should represent the spin-up and spin-down orbitals, respectively.
        hcore: Core Hamiltonian matrix representing single-electron integrals
        eri: Electronic repulsion integrals representing two-electron integrals
        k_flat: 1D array defining the orbital transform. This array will be reshaped
            to be of shape (# orbitals, # orbitals) before being used as a
            similarity transform operator on the orbitals. Thus ``len(k_flat)=# orbitals**2``.
        open_shell: A flag specifying whether configurations from the left and right
            halves of the bitstrings should be kept separate. If ``False``, CI strings
            from the left and right halves of the bitstrings are combined into a single
            set of unique configurations and used for both the alpha and beta subspaces.
        spin_sq: Target value for the total spin squared for the ground state
        num_iters: The number of iterations of orbital optimization to perform
        max_davidson: The maximum number of cycles of Davidson's algorithm to
            perform during diagonalization.
        num_steps_grad: The number of steps of gradient descent to perform
            during each optimization iteration
        learning_rate: The learning rate to use during gradient descent

    Returns:
        A tuple containing:
            - The groundstate energy found during the last optimization iteration
            - An optimized 1D array defining the orbital transform
            - Average orbital occupancy

    """
    if isinstance(bitstring_matrix, tuple):
        warnings.warn(
            "Passing a length-2 tuple of determinant lists to define the spin-up/down subspaces "
            "is deprecated. Users should instead pass in the bitstring matrix defining the subspaces.",
            DeprecationWarning,
            stacklevel=2,
        )
        ci_strs = bitstring_matrix
    else:
        ci_strs = bitstring_matrix_to_ci_strs(bitstring_matrix, open_shell=open_shell)
    ci_strs = _check_ci_strs(ci_strs)

    num_up = format(ci_strs[0][0], "b").count("1")
    num_dn = format(ci_strs[1][0], "b").count("1")

    # TODO: Need metadata showing the optimization history
    ## hcore and eri in physicist ordering
    num_orbitals = hcore.shape[0]
    k_flat = k_flat.copy()
    eri_phys = np.asarray(eri.transpose(0, 2, 3, 1), order="C")  # physicist ordering
    for _ in range(num_iters):
        # Rotate integrals
        hcore_rot, eri_rot = rotate_integrals(hcore, eri_phys, k_flat)
        eri_rot_chem = np.asarray(eri_rot.transpose(0, 3, 1, 2), order="C")  # chemist ordering

        # Solve for ground state with respect to optimized integrals
        myci = fci.selected_ci.SelectedCI()
        myci = fci.addons.fix_spin_(myci, ss=spin_sq)
        e_qsci, amplitudes = fci.selected_ci.kernel_fixed_space(
            myci,
            hcore_rot,
            eri_rot_chem,
            num_orbitals,
            (num_up, num_dn),
            ci_strs=ci_strs,
            max_cycle=max_davidson,
        )

        # Generate the one and two-body reduced density matrices from latest wavefunction amplitudes
        dm1, dm2_chem = myci.make_rdm12(amplitudes, num_orbitals, (num_up, num_dn))
        dm2 = np.asarray(dm2_chem.transpose(0, 2, 3, 1), order="C")
        dm1a, dm1b = myci.make_rdm1s(amplitudes, num_orbitals, (num_up, num_dn))

        # TODO: Expose the momentum parameter as an input option
        # Optimize the basis rotations
        _optimize_orbitals_sci(
            k_flat, learning_rate, 0.9, num_steps_grad, dm1, dm2, hcore, eri_phys
        )

    return e_qsci, k_flat, [np.diagonal(dm1a), np.diagonal(dm1b)]


def rotate_integrals(
    hcore: np.ndarray, eri: np.ndarray, k_flat: np.ndarray
) -> tuple[np.ndarray, np.ndarray]:
    r"""Perform a similarity transform on the integrals.

    The transformation is described as:

    .. math::

       \hat{\widetilde{H}} = \hat{U^{\dagger}}(k)\hat{H}\hat{U}(k)

    For more information on how :math:`\hat{U}` and :math:`\hat{U^{\dagger}}` are generated from ``k_flat``
    and applied to the one- and two-body integrals, refer to `Sec. II A 4 <https://arxiv.org/pdf/2405.05068>`_.

    Args:
        hcore: Core Hamiltonian matrix representing single-electron integrals
        eri: Electronic repulsion integrals representing two-electron integrals
        k_flat: 1D array defining the orbital transform. Refer to `Sec. II A 4 <https://arxiv.org/pdf/2405.05068>`_
            for more information on how these values are used to generate the transform operator.

    Returns:
        - The rotated core Hamiltonian matrix
        - The rotated ERI matrix

    """
    num_orbitals = hcore.shape[0]
    p = np.reshape(k_flat, (num_orbitals, num_orbitals))
    K = (p - np.transpose(p)) / 2.0
    U = LA.expm(K)
    hcore_rot = np.matmul(np.transpose(U), np.matmul(hcore, U))
    eri_rot = np.einsum("pqrs, pi, qj, rk, sl->ijkl", eri, U, U, U, U, optimize=True)

    return np.array(hcore_rot), np.array(eri_rot)


def flip_orbital_occupancies(occupancies: np.ndarray) -> np.ndarray:
    """Flip an orbital occupancy array to match the indexing of a bitstring.

    This function reformats a 1D array of spin-orbital occupancies formatted like:

        ``[occ_a_1, occ_a_2, ..., occ_a_N, occ_b_1, ..., occ_b_N]``

    To an array formatted like:

        ``[occ_a_N, ..., occ_a_1, occ_b_N, ..., occ_b_1]``

    where ``N`` is the number of spatial orbitals.
    """
    num_orbitals = occupancies.shape[0] // 2
    occ_up = occupancies[:num_orbitals]
    occ_dn = occupancies[num_orbitals:]
    occ_out = np.zeros(2 * num_orbitals)
    occ_out[:num_orbitals] = np.flip(occ_up)
    occ_out[num_orbitals:] = np.flip(occ_dn)

    return occ_out


@deprecate_func(
    removal_timeline="no sooner than qiskit-addon-sqd 0.8.0",
    since="0.6.0",
    package_name="qiskit-addon-sqd",
    additional_msg="Use the bitstring_matrix_to_ci_strs function.",
)
def bitstring_matrix_to_sorted_addresses(
    bitstring_matrix: np.ndarray, open_shell: bool = False
) -> tuple[np.ndarray, np.ndarray]:
    """Convert a bitstring matrix into a sorted array of unique, unsigned integers.

    This function separates each bitstring in ``bitstring_matrix`` in half, flips the
    bits and translates them into integer representations, and finally appends them to
    their respective (spin-up or spin-down) lists. Those lists are sorted and output
    from this function.

    Args:
        bitstring_matrix: A 2D array of ``bool`` representations of bit
            values such that each row represents a single bitstring
        open_shell: A flag specifying whether unique addresses from the left and right
            halves of the bitstrings should be kept separate. If ``False``, addresses
            from the left and right halves of the bitstrings are combined into a single
            set of unique addresses. That combined set will be returned for both the left
            and right bitstrings.

    Returns:
        A length-2 tuple of sorted, unique determinants representing the left (spin-down) and
        right (spin-up) halves of the bitstrings, respectively.

    """
    num_orbitals = bitstring_matrix.shape[1] // 2
    num_configs = bitstring_matrix.shape[0]

    address_left = np.zeros(num_configs)
    address_right = np.zeros(num_configs)
    bts_matrix_left = bitstring_matrix[:, :num_orbitals]
    bts_matrix_right = bitstring_matrix[:, num_orbitals:]

    # For performance, we accumulate the left and right addresses together, column-wise,
    # across the two halves of the input bitstring matrix.
    for i in range(num_orbitals):
        address_left[:] += bts_matrix_left[:, i] * 2 ** (num_orbitals - 1 - i)
        address_right[:] += bts_matrix_right[:, i] * 2 ** (num_orbitals - 1 - i)

    addresses_right = np.unique(address_right.astype("longlong"))
    addresses_left = np.unique(address_left.astype("longlong"))

    if not open_shell:
        addresses_left = addresses_right = np.union1d(addresses_left, addresses_right)

    return addresses_left, addresses_right


def bitstring_matrix_to_ci_strs(
    bitstring_matrix: np.ndarray, open_shell: bool = False
) -> tuple[np.ndarray, np.ndarray]:
    """Convert bitstrings (rows) in a ``bitstring_matrix`` into integer representations of determinants.

    This function separates each bitstring in ``bitstring_matrix`` in half, flips the
    bits and translates them into integer representations, and finally appends them to
    their respective (spin-up or spin-down) lists. Those lists are sorted and output
    from this function.

    Args:
        bitstring_matrix: A 2D array of ``bool`` representations of bit
            values such that each row represents a single bitstring
        open_shell: A flag specifying whether unique configurations from the left and right
            halves of the bitstrings should be kept separate. If ``False``, configurations
            from the left and right halves of the bitstrings are combined into a single
            set of unique configurations. That combined set will be returned for both the left
            and right bitstrings.

    Returns:
        A length-2 tuple of determinant lists representing the right (spin-up) and left (spin-down)
        halves of the bitstrings, respectively.

    """
    num_orbitals = bitstring_matrix.shape[1] // 2
    num_configs = bitstring_matrix.shape[0]

    ci_str_left = np.zeros(num_configs)
    ci_str_right = np.zeros(num_configs)
    bts_matrix_left = bitstring_matrix[:, :num_orbitals]
    bts_matrix_right = bitstring_matrix[:, num_orbitals:]

    # For performance, we accumulate the left and right CI strings together, column-wise,
    # across the two halves of the input bitstring matrix.
    for i in range(num_orbitals):
        ci_str_left[:] += bts_matrix_left[:, i] * 2 ** (num_orbitals - 1 - i)
        ci_str_right[:] += bts_matrix_right[:, i] * 2 ** (num_orbitals - 1 - i)

    ci_strs_right = np.unique(ci_str_right.astype("longlong"))
    ci_strs_left = np.unique(ci_str_left.astype("longlong"))

    if not open_shell:
        ci_strs_left = ci_strs_right = np.union1d(ci_strs_left, ci_strs_right)

    return ci_strs_right, ci_strs_left


def enlarge_batch_from_transitions(
    bitstring_matrix: np.ndarray, transition_operators: np.ndarray
) -> np.ndarray:
    """Apply the set of transition operators to the configurations represented in ``bitstring_matrix``.

    Args:
        bitstring_matrix: A 2D array of ``bool`` representations of bit
            values such that each row represents a single bitstring.
        transition_operators: A 1D or 2D array ``I``, ``+``, ``-``, and ``n`` strings
            representing the action of the identity, creation, annihilation, or number operators.
            Each row represents a transition operator.

    Returns:
        Bitstring matrix representing the augmented set of electronic configurations after applying
        the excitation operators.

    """
    diag, create, annihilate = _transition_str_to_bool(transition_operators)

    bitstring_matrix_augmented, mask = apply_excitations(bitstring_matrix, diag, create, annihilate)

    bitstring_matrix_augmented = bitstring_matrix_augmented[mask]

    return np.array(bitstring_matrix_augmented)


def _check_ci_strs(
    ci_strs: tuple[np.ndarray, np.ndarray],
) -> tuple[np.ndarray, np.ndarray]:
    """Make sure the hamming weight is consistent in all determinants."""
    addr_up, addr_dn = ci_strs
    addr_up_ham = format(addr_up[0], "b").count("1")
    for i, addr in enumerate(addr_up):
        ham = format(addr, "b").count("1")
        if ham != addr_up_ham:
            raise ValueError(
                f"Spin-up CI string in index 0 has hamming weight {addr_up_ham}, but CI string in "
                f"index {i} has hamming weight {ham}."
            )
    addr_dn_ham = format(addr_dn[0], "b").count("1")
    for i, addr in enumerate(addr_dn):
        ham = format(addr, "b").count("1")
        if ham != addr_dn_ham:
            raise ValueError(
                f"Spin-down CI string in index 0 has hamming weight {addr_dn_ham}, but CI string in "
                f"index {i} has hamming weight {ham}."
            )

    return np.sort(np.unique(addr_up)), np.sort(np.unique(addr_dn))


def _optimize_orbitals_sci(
    k_flat: np.ndarray,
    learning_rate: float,
    momentum: float,
    num_steps: int,
    dm1: np.ndarray,
    dm2: np.ndarray,
    hcore: np.ndarray,
    eri: np.ndarray,
) -> None:
    """Optimize orbital rotation parameters in-place using gradient descent.

    This procedure is described in `Sec. II A 4 <https://arxiv.org/pdf/2405.05068>`_.
    """
    prev_update = np.zeros(len(k_flat))
    num_orbitals = dm1.shape[0]
    for _ in range(num_steps):
        grad = _SCISCF_Energy_contract_grad(dm1, dm2, hcore, eri, num_orbitals, k_flat)
        prev_update = learning_rate * grad + momentum * prev_update
        k_flat -= prev_update


def _SCISCF_Energy_contract(
    dm1: np.ndarray,
    dm2: np.ndarray,
    hcore: np.ndarray,
    eri: np.ndarray,
    num_orbitals: int,
    k_flat: np.ndarray,
) -> Array:
    """Calculate gradient.

    The gradient can be calculated by contracting the bare one and two-body
    reduced density matrices with the gradients of the of the one and two-body
    integrals with respect to the rotation parameters, ``k_flat``.
    """
    p = jnp.reshape(k_flat, (num_orbitals, num_orbitals))
    K = (p - jnp.transpose(p)) / 2.0
    U = expm(K)
    hcore_rot = jnp.matmul(jnp.transpose(U), jnp.matmul(hcore, U))
    eri_rot = jnp.einsum("pqrs, pi, qj, rk, sl->ijkl", eri, U, U, U, U)
    grad = jnp.sum(dm1 * hcore_rot) + jnp.sum(dm2 * eri_rot / 2.0)

    return grad


_SCISCF_Energy_contract_grad = jit(grad(_SCISCF_Energy_contract, argnums=5), static_argnums=4)


def _apply_excitation_single(
    single_bts: np.ndarray, diag: np.ndarray, create: np.ndarray, annihilate: np.ndarray
) -> tuple[jnp.ndarray, Array]:
    falses = jnp.array([False for _ in range(len(diag))])

    bts_ret = single_bts == diag
    create_crit = jnp.all(jnp.logical_or(diag, falses == jnp.logical_and(single_bts, create)))
    annihilate_crit = jnp.all(falses == jnp.logical_and(falses == single_bts, annihilate))

    include_crit = jnp.logical_and(create_crit, annihilate_crit)

    return bts_ret, include_crit


_apply_excitation = jit(vmap(_apply_excitation_single, (0, None, None, None), 0))

apply_excitations = jit(vmap(_apply_excitation, (None, 0, 0, 0), 0))


def _transition_str_to_bool(string_rep: np.ndarray) -> tuple[np.ndarray, np.ndarray, np.ndarray]:
    """Transform string representations of a transition operator into bool representation.

    Transform sequences of identity ("I"), creation ("+"), annihilation ("-"), and number ("n")
    characters into the internal representation used to apply the transitions into electronic
    configurations.

    Args:
        string_rep: A 1D or 2D array of ``I``, ``+``, ``-``, ``n`` strings representing
        the action of the identity, creation, annihilation, or number operators.

    Returns:
        A 3-tuple:
            - A mask signifying the diagonal terms (I).
            - A mask signifying whether there is a creation operator (+).
            - A mask signifying whether there is an annihilation operator (-).

    """
    diag = np.logical_or(string_rep == "I", string_rep == "n")
    create = np.logical_or(string_rep == "+", string_rep == "n")
    annihilate = np.logical_or(string_rep == "-", string_rep == "n")

    return diag, create, annihilate<|MERGE_RESOLUTION|>--- conflicted
+++ resolved
@@ -68,14 +68,9 @@
     spin_sq: int | None = None,
     max_davidson: int = 100,
     verbose: int | None = None,
-<<<<<<< HEAD
 ) -> tuple[float, SCIState, list[np.ndarray], float]:
     """
     Approximate the ground state given molecular integrals and a set of electronic configurations.
-=======
-) -> tuple[float, np.ndarray, list[np.ndarray], float]:
-    """Approximate the ground state given molecular integrals and a set of electronic configurations.
->>>>>>> 3158362a
 
     Args:
         bitstring_matrix: A set of configurations defining the subspace onto which the Hamiltonian
