# This code is a Qiskit project.
#
# (C) Copyright IBM 2024.
#
# This code is licensed under the Apache License, Version 2.0. You may
# obtain a copy of this license in the LICENSE.txt file in the root directory
# of this source tree or at http://www.apache.org/licenses/LICENSE-2.0.
#
# Any modifications or derivative works of this code must retain this
# copyright notice, and modified files need to carry a notice indicating
# that they have been altered from the originals.

# Reminder: update the RST file in docs/apidocs when adding new interfaces.
"""Functions for the study of fermionic systems."""

from __future__ import annotations

import warnings
from dataclasses import dataclass

import numpy as np
from jax import Array, config, grad, jit, vmap
from jax import numpy as jnp
from jax.scipy.linalg import expm
from pyscf import fci
from qiskit.utils import deprecate_func
from scipy import linalg as LA

config.update("jax_enable_x64", True)  # To deal with large integers


@dataclass(frozen=True)
class SCIState:
    """The amplitudes and determinants describing a quantum state.

    ``amplitudes`` is an ``MxN`` array such that ``M`` = ``len(ci_strs_a)``
    and ``N`` = ``len(ci_strs_b)``. ``amplitudes[i][j]`` corresponds to the
    amplitude of the determinant pair (``ci_strs_a[i]``, ``ci_strs_b[j]``).
    """

    amplitudes: np.ndarray
    ci_strs_a: np.ndarray
    ci_strs_b: np.ndarray

    def __post_init__(self):
        """Validate dimensions of inputs."""
        object.__setattr__(
            self, "amplitudes", np.asarray(self.amplitudes)
        )  # Convert to ndarray if not already
        if self.amplitudes.shape != (len(self.ci_strs_a), len(self.ci_strs_b)):
            raise ValueError(
                f"'amplitudes' shape must be ({len(self.ci_strs_a)}, {len(self.ci_strs_b)}) "
                f"but got {self.amplitudes.shape}"
            )

    def save(self, filename):
        """Save the SCIState object to an .npz file."""
        np.savez(
            filename, amplitudes=self.amplitudes, ci_strs_a=self.ci_strs_a, ci_strs_b=self.ci_strs_b
        )

    @classmethod
    def load(cls, filename):
        """Load an SCIState object from an .npz file."""
        with np.load(filename) as data:
            return cls(data["amplitudes"], data["ci_strs_a"], data["ci_strs_b"])


def solve_fermion(
    bitstring_matrix: tuple[np.ndarray, np.ndarray] | np.ndarray,
    /,
    hcore: np.ndarray,
    eri: np.ndarray,
    *,
    open_shell: bool = False,
    spin_sq: int | None = None,
    max_davidson: int = 100,
    verbose: int | None = None,
) -> tuple[float, SCIState, list[np.ndarray], float]:
    """Approximate the ground state given molecular integrals and a set of electronic configurations.

    Args:
        bitstring_matrix: A set of configurations defining the subspace onto which the Hamiltonian
            will be projected and diagonalized. This is a 2D array of ``bool`` representations of bit
            values such that each row represents a single bitstring. The spin-up configurations
            should be specified by column indices in range ``(N, N/2]``, and the spin-down
            configurations should be specified by column indices in range ``(N/2, 0]``, where ``N``
            is the number of qubits.

            (DEPRECATED) The configurations may also be specified by a length-2 tuple of sorted 1D
            arrays containing unsigned integer representations of the determinants. The two lists
            should represent the spin-up and spin-down orbitals, respectively.
        hcore: Core Hamiltonian matrix representing single-electron integrals
        eri: Electronic repulsion integrals representing two-electron integrals
        open_shell: A flag specifying whether configurations from the left and right
            halves of the bitstrings should be kept separate. If ``False``, CI strings
            from the left and right halves of the bitstrings are combined into a single
            set of unique configurations and used for both the alpha and beta subspaces.
        spin_sq: Target value for the total spin squared for the ground state.
            If ``None``, no spin will be imposed.
        max_davidson: The maximum number of cycles of Davidson's algorithm
        verbose: A verbosity level between 0 and 10

    Returns:
<<<<<<< HEAD
            A tuple containing:
                - Minimum energy from SCI calculation
                - The SCI ground state
                - Average occupancy of the alpha and beta orbitals, respectively
                - Expectation value of spin-squared
=======
        - Minimum energy from SCI calculation
        - SCI coefficients
        - Average orbital occupancy
        - Expectation value of spin-squared
>>>>>>> c771c293

    """
    if isinstance(bitstring_matrix, tuple):
        warnings.warn(
            "Passing the input determinants as integers is deprecated. Users should instead pass a bitstring matrix defining the subspace.",
            DeprecationWarning,
            stacklevel=2,
        )
        ci_strs = bitstring_matrix
    else:
        # This will become the default code path after the deprecation period.
        ci_strs = bitstring_matrix_to_ci_strs(bitstring_matrix, open_shell=open_shell)
    ci_strs = _check_ci_strs(ci_strs)

    num_up = format(ci_strs[0][0], "b").count("1")
    num_dn = format(ci_strs[1][0], "b").count("1")

    # Number of molecular orbitals
    norb = hcore.shape[0]
    # Call the projection + eigenstate finder
    myci = fci.selected_ci.SelectedCI()
    if spin_sq is not None:
        myci = fci.addons.fix_spin_(myci, ss=spin_sq)
    e_sci, sci_vec = fci.selected_ci.kernel_fixed_space(
        myci,
        hcore,
        eri,
        norb,
        (num_up, num_dn),
        ci_strs=ci_strs,
        verbose=verbose,
        max_cycle=max_davidson,
    )

    # Calculate the avg occupancy of each orbital
    dm1 = myci.make_rdm1s(sci_vec, norb, (num_up, num_dn))
    avg_occupancy = [np.diagonal(dm1[0]), np.diagonal(dm1[1])]

    # Compute total spin
    spin_squared = myci.spin_square(sci_vec, norb, (num_up, num_dn))[0]

    # Convert the PySCF SCIVector to internal format
    sci_state = SCIState(
        amplitudes=np.array(sci_vec), ci_strs_a=sci_vec._strs[0], ci_strs_b=sci_vec._strs[1]
    )

    return e_sci, sci_state, avg_occupancy, spin_squared


def optimize_orbitals(
    bitstring_matrix: tuple[np.ndarray, np.ndarray] | np.ndarray,
    /,
    hcore: np.ndarray,
    eri: np.ndarray,
    k_flat: np.ndarray,
    *,
    open_shell: bool = False,
    spin_sq: float = 0.0,
    num_iters: int = 10,
    num_steps_grad: int = 10_000,
    learning_rate: float = 0.01,
    max_davidson: int = 100,
) -> tuple[float, np.ndarray, list[np.ndarray]]:
    """Optimize orbitals to produce a minimal ground state.

    The process involves iterating over 3 steps:

    For ``num_iters`` iterations:
        - Rotate the integrals with respect to the parameters, ``k_flat``
        - Diagonalize and approximate the groundstate energy and wavefunction amplitudes
        - Optimize ``k_flat`` using gradient descent and the wavefunction
          amplitudes found in Step 2

    Refer to `Sec. II A 4 <https://arxiv.org/pdf/2405.05068>`_ for more detailed
    discussion on this orbital optimization technique.

    Args:
        bitstring_matrix: A set of configurations defining the subspace onto which the Hamiltonian
            will be projected and diagonalized. This is a 2D array of ``bool`` representations of bit
            values such that each row represents a single bitstring. The spin-up configurations
            should be specified by column indices in range ``(N, N/2]``, and the spin-down
            configurations should be specified by column indices in range ``(N/2, 0]``, where ``N``
            is the number of qubits.

            (DEPRECATED) The configurations may also be specified by a length-2 tuple of sorted 1D
            arrays containing unsigned integer representations of the determinants. The
            two lists should represent the spin-up and spin-down orbitals, respectively.
        hcore: Core Hamiltonian matrix representing single-electron integrals
        eri: Electronic repulsion integrals representing two-electron integrals
        k_flat: 1D array defining the orbital transform. This array will be reshaped
            to be of shape (# orbitals, # orbitals) before being used as a
            similarity transform operator on the orbitals. Thus ``len(k_flat)=# orbitals**2``.
        open_shell: A flag specifying whether configurations from the left and right
            halves of the bitstrings should be kept separate. If ``False``, CI strings
            from the left and right halves of the bitstrings are combined into a single
            set of unique configurations and used for both the alpha and beta subspaces.
        spin_sq: Target value for the total spin squared for the ground state
        num_iters: The number of iterations of orbital optimization to perform
        max_davidson: The maximum number of cycles of Davidson's algorithm to
            perform during diagonalization.
        num_steps_grad: The number of steps of gradient descent to perform
            during each optimization iteration
        learning_rate: The learning rate to use during gradient descent

    Returns:
        - The groundstate energy found during the last optimization iteration
        - An optimized 1D array defining the orbital transform
        - Average orbital occupancy

    """
    if isinstance(bitstring_matrix, tuple):
        warnings.warn(
            "Passing a length-2 tuple of determinant lists to define the spin-up/down subspaces "
            "is deprecated. Users should instead pass in the bitstring matrix defining the subspaces.",
            DeprecationWarning,
            stacklevel=2,
        )
        ci_strs = bitstring_matrix
    else:
        ci_strs = bitstring_matrix_to_ci_strs(bitstring_matrix, open_shell=open_shell)
    ci_strs = _check_ci_strs(ci_strs)

    num_up = format(ci_strs[0][0], "b").count("1")
    num_dn = format(ci_strs[1][0], "b").count("1")

    # TODO: Need metadata showing the optimization history
    ## hcore and eri in physicist ordering
    num_orbitals = hcore.shape[0]
    k_flat = k_flat.copy()
    eri_phys = np.asarray(eri.transpose(0, 2, 3, 1), order="C")  # physicist ordering
    for _ in range(num_iters):
        # Rotate integrals
        hcore_rot, eri_rot = rotate_integrals(hcore, eri_phys, k_flat)
        eri_rot_chem = np.asarray(eri_rot.transpose(0, 3, 1, 2), order="C")  # chemist ordering

        # Solve for ground state with respect to optimized integrals
        myci = fci.selected_ci.SelectedCI()
        myci = fci.addons.fix_spin_(myci, ss=spin_sq)
        e_qsci, amplitudes = fci.selected_ci.kernel_fixed_space(
            myci,
            hcore_rot,
            eri_rot_chem,
            num_orbitals,
            (num_up, num_dn),
            ci_strs=ci_strs,
            max_cycle=max_davidson,
        )

        # Generate the one and two-body reduced density matrices from latest wavefunction amplitudes
        dm1, dm2_chem = myci.make_rdm12(amplitudes, num_orbitals, (num_up, num_dn))
        dm2 = np.asarray(dm2_chem.transpose(0, 2, 3, 1), order="C")
        dm1a, dm1b = myci.make_rdm1s(amplitudes, num_orbitals, (num_up, num_dn))

        # TODO: Expose the momentum parameter as an input option
        # Optimize the basis rotations
        _optimize_orbitals_sci(
            k_flat, learning_rate, 0.9, num_steps_grad, dm1, dm2, hcore, eri_phys
        )

    return e_qsci, k_flat, [np.diagonal(dm1a), np.diagonal(dm1b)]


def rotate_integrals(
    hcore: np.ndarray, eri: np.ndarray, k_flat: np.ndarray
) -> tuple[np.ndarray, np.ndarray]:
    r"""Perform a similarity transform on the integrals.

    The transformation is described as:

    .. math::

       \hat{\widetilde{H}} = \hat{U^{\dagger}}(k)\hat{H}\hat{U}(k)

    For more information on how :math:`\hat{U}` and :math:`\hat{U^{\dagger}}` are generated from ``k_flat``
    and applied to the one- and two-body integrals, refer to `Sec. II A 4 <https://arxiv.org/pdf/2405.05068>`_.

    Args:
        hcore: Core Hamiltonian matrix representing single-electron integrals
        eri: Electronic repulsion integrals representing two-electron integrals
        k_flat: 1D array defining the orbital transform. Refer to `Sec. II A 4 <https://arxiv.org/pdf/2405.05068>`_
            for more information on how these values are used to generate the transform operator.

    Returns:
        - The rotated core Hamiltonian matrix
        - The rotated ERI matrix

    """
    num_orbitals = hcore.shape[0]
    p = np.reshape(k_flat, (num_orbitals, num_orbitals))
    K = (p - np.transpose(p)) / 2.0
    U = LA.expm(K)
    hcore_rot = np.matmul(np.transpose(U), np.matmul(hcore, U))
    eri_rot = np.einsum("pqrs, pi, qj, rk, sl->ijkl", eri, U, U, U, U, optimize=True)

    return np.array(hcore_rot), np.array(eri_rot)


def flip_orbital_occupancies(occupancies: np.ndarray) -> np.ndarray:
    """Flip an orbital occupancy array to match the indexing of a bitstring.

    This function reformats a 1D array of spin-orbital occupancies formatted like:

        ``[occ_a_1, occ_a_2, ..., occ_a_N, occ_b_1, ..., occ_b_N]``

    To an array formatted like:

        ``[occ_a_N, ..., occ_a_1, occ_b_N, ..., occ_b_1]``

    where ``N`` is the number of spatial orbitals.
    """
    num_orbitals = occupancies.shape[0] // 2
    occ_up = occupancies[:num_orbitals]
    occ_dn = occupancies[num_orbitals:]
    occ_out = np.zeros(2 * num_orbitals)
    occ_out[:num_orbitals] = np.flip(occ_up)
    occ_out[num_orbitals:] = np.flip(occ_dn)

    return occ_out


@deprecate_func(
    removal_timeline="no sooner than qiskit-addon-sqd 0.8.0",
    since="0.6.0",
    package_name="qiskit-addon-sqd",
    additional_msg="Use the bitstring_matrix_to_ci_strs function.",
)
def bitstring_matrix_to_sorted_addresses(
    bitstring_matrix: np.ndarray, open_shell: bool = False
) -> tuple[np.ndarray, np.ndarray]:
    """Convert a bitstring matrix into a sorted array of unique, unsigned integers.

    This function separates each bitstring in ``bitstring_matrix`` in half, flips the
    bits and translates them into integer representations, and finally appends them to
    their respective (spin-up or spin-down) lists. Those lists are sorted and output
    from this function.

    Args:
        bitstring_matrix: A 2D array of ``bool`` representations of bit
            values such that each row represents a single bitstring
        open_shell: A flag specifying whether unique addresses from the left and right
            halves of the bitstrings should be kept separate. If ``False``, addresses
            from the left and right halves of the bitstrings are combined into a single
            set of unique addresses. That combined set will be returned for both the left
            and right bitstrings.

    Returns:
        A length-2 tuple of sorted, unique determinants representing the left (spin-down) and
        right (spin-up) halves of the bitstrings, respectively.

    """
    num_orbitals = bitstring_matrix.shape[1] // 2
    num_configs = bitstring_matrix.shape[0]

    address_left = np.zeros(num_configs)
    address_right = np.zeros(num_configs)
    bts_matrix_left = bitstring_matrix[:, :num_orbitals]
    bts_matrix_right = bitstring_matrix[:, num_orbitals:]

    # For performance, we accumulate the left and right addresses together, column-wise,
    # across the two halves of the input bitstring matrix.
    for i in range(num_orbitals):
        address_left[:] += bts_matrix_left[:, i] * 2 ** (num_orbitals - 1 - i)
        address_right[:] += bts_matrix_right[:, i] * 2 ** (num_orbitals - 1 - i)

    addresses_right = np.unique(address_right.astype("longlong"))
    addresses_left = np.unique(address_left.astype("longlong"))

    if not open_shell:
        addresses_left = addresses_right = np.union1d(addresses_left, addresses_right)

    return addresses_left, addresses_right


def bitstring_matrix_to_ci_strs(
    bitstring_matrix: np.ndarray, open_shell: bool = False
) -> tuple[np.ndarray, np.ndarray]:
    """Convert bitstrings (rows) in a ``bitstring_matrix`` into integer representations of determinants.

    This function separates each bitstring in ``bitstring_matrix`` in half, flips the
    bits and translates them into integer representations, and finally appends them to
    their respective (spin-up or spin-down) lists. Those lists are sorted and output
    from this function.

    Args:
        bitstring_matrix: A 2D array of ``bool`` representations of bit
            values such that each row represents a single bitstring
        open_shell: A flag specifying whether unique configurations from the left and right
            halves of the bitstrings should be kept separate. If ``False``, configurations
            from the left and right halves of the bitstrings are combined into a single
            set of unique configurations. That combined set will be returned for both the left
            and right bitstrings.

    Returns:
        A length-2 tuple of determinant lists representing the right (spin-up) and left (spin-down)
        halves of the bitstrings, respectively.

    """
    num_orbitals = bitstring_matrix.shape[1] // 2
    num_configs = bitstring_matrix.shape[0]

    ci_str_left = np.zeros(num_configs)
    ci_str_right = np.zeros(num_configs)
    bts_matrix_left = bitstring_matrix[:, :num_orbitals]
    bts_matrix_right = bitstring_matrix[:, num_orbitals:]

    # For performance, we accumulate the left and right CI strings together, column-wise,
    # across the two halves of the input bitstring matrix.
    for i in range(num_orbitals):
        ci_str_left[:] += bts_matrix_left[:, i] * 2 ** (num_orbitals - 1 - i)
        ci_str_right[:] += bts_matrix_right[:, i] * 2 ** (num_orbitals - 1 - i)

    ci_strs_right = np.unique(ci_str_right.astype("longlong"))
    ci_strs_left = np.unique(ci_str_left.astype("longlong"))

    if not open_shell:
        ci_strs_left = ci_strs_right = np.union1d(ci_strs_left, ci_strs_right)

    return ci_strs_right, ci_strs_left


def enlarge_batch_from_transitions(
    bitstring_matrix: np.ndarray, transition_operators: np.ndarray
) -> np.ndarray:
    """Apply the set of transition operators to the configurations represented in ``bitstring_matrix``.

    Args:
        bitstring_matrix: A 2D array of ``bool`` representations of bit
            values such that each row represents a single bitstring.
        transition_operators: A 1D or 2D array ``I``, ``+``, ``-``, and ``n`` strings
            representing the action of the identity, creation, annihilation, or number operators.
            Each row represents a transition operator.

    Returns:
        Bitstring matrix representing the augmented set of electronic configurations after applying
        the excitation operators.

    """
    diag, create, annihilate = _transition_str_to_bool(transition_operators)

    bitstring_matrix_augmented, mask = apply_excitations(bitstring_matrix, diag, create, annihilate)

    bitstring_matrix_augmented = bitstring_matrix_augmented[mask]

    return np.array(bitstring_matrix_augmented)


def _check_ci_strs(
    ci_strs: tuple[np.ndarray, np.ndarray],
) -> tuple[np.ndarray, np.ndarray]:
    """Make sure the hamming weight is consistent in all determinants."""
    addr_up, addr_dn = ci_strs
    addr_up_ham = format(addr_up[0], "b").count("1")
    for i, addr in enumerate(addr_up):
        ham = format(addr, "b").count("1")
        if ham != addr_up_ham:
            raise ValueError(
                f"Spin-up CI string in index 0 has hamming weight {addr_up_ham}, but CI string in "
                f"index {i} has hamming weight {ham}."
            )
    addr_dn_ham = format(addr_dn[0], "b").count("1")
    for i, addr in enumerate(addr_dn):
        ham = format(addr, "b").count("1")
        if ham != addr_dn_ham:
            raise ValueError(
                f"Spin-down CI string in index 0 has hamming weight {addr_dn_ham}, but CI string in "
                f"index {i} has hamming weight {ham}."
            )

    return np.sort(np.unique(addr_up)), np.sort(np.unique(addr_dn))


def _optimize_orbitals_sci(
    k_flat: np.ndarray,
    learning_rate: float,
    momentum: float,
    num_steps: int,
    dm1: np.ndarray,
    dm2: np.ndarray,
    hcore: np.ndarray,
    eri: np.ndarray,
) -> None:
    """Optimize orbital rotation parameters in-place using gradient descent.

    This procedure is described in `Sec. II A 4 <https://arxiv.org/pdf/2405.05068>`_.
    """
    prev_update = np.zeros(len(k_flat))
    num_orbitals = dm1.shape[0]
    for _ in range(num_steps):
        grad = _SCISCF_Energy_contract_grad(dm1, dm2, hcore, eri, num_orbitals, k_flat)
        prev_update = learning_rate * grad + momentum * prev_update
        k_flat -= prev_update


def _SCISCF_Energy_contract(
    dm1: np.ndarray,
    dm2: np.ndarray,
    hcore: np.ndarray,
    eri: np.ndarray,
    num_orbitals: int,
    k_flat: np.ndarray,
) -> Array:
    """Calculate gradient.

    The gradient can be calculated by contracting the bare one and two-body
    reduced density matrices with the gradients of the of the one and two-body
    integrals with respect to the rotation parameters, ``k_flat``.
    """
    p = jnp.reshape(k_flat, (num_orbitals, num_orbitals))
    K = (p - jnp.transpose(p)) / 2.0
    U = expm(K)
    hcore_rot = jnp.matmul(jnp.transpose(U), jnp.matmul(hcore, U))
    eri_rot = jnp.einsum("pqrs, pi, qj, rk, sl->ijkl", eri, U, U, U, U)
    grad = jnp.sum(dm1 * hcore_rot) + jnp.sum(dm2 * eri_rot / 2.0)

    return grad


_SCISCF_Energy_contract_grad = jit(grad(_SCISCF_Energy_contract, argnums=5), static_argnums=4)


def _apply_excitation_single(
    single_bts: np.ndarray, diag: np.ndarray, create: np.ndarray, annihilate: np.ndarray
) -> tuple[jnp.ndarray, Array]:
    falses = jnp.array([False for _ in range(len(diag))])

    bts_ret = single_bts == diag
    create_crit = jnp.all(jnp.logical_or(diag, falses == jnp.logical_and(single_bts, create)))
    annihilate_crit = jnp.all(falses == jnp.logical_and(falses == single_bts, annihilate))

    include_crit = jnp.logical_and(create_crit, annihilate_crit)

    return bts_ret, include_crit


_apply_excitation = jit(vmap(_apply_excitation_single, (0, None, None, None), 0))

apply_excitations = jit(vmap(_apply_excitation, (None, 0, 0, 0), 0))


def _transition_str_to_bool(string_rep: np.ndarray) -> tuple[np.ndarray, np.ndarray, np.ndarray]:
    """Transform string representations of a transition operator into bool representation.

    Transform sequences of identity ("I"), creation ("+"), annihilation ("-"), and number ("n")
    characters into the internal representation used to apply the transitions into electronic
    configurations.

    Args:
        string_rep: A 1D or 2D array of ``I``, ``+``, ``-``, ``n`` strings representing
        the action of the identity, creation, annihilation, or number operators.

    Returns:
        A 3-tuple:
            - A mask signifying the diagonal terms (I).
            - A mask signifying whether there is a creation operator (+).
            - A mask signifying whether there is an annihilation operator (-).

    """
    diag = np.logical_or(string_rep == "I", string_rep == "n")
    create = np.logical_or(string_rep == "+", string_rep == "n")
    annihilate = np.logical_or(string_rep == "-", string_rep == "n")

    return diag, create, annihilate<|MERGE_RESOLUTION|>--- conflicted
+++ resolved
@@ -102,18 +102,10 @@
         verbose: A verbosity level between 0 and 10
 
     Returns:
-<<<<<<< HEAD
-            A tuple containing:
-                - Minimum energy from SCI calculation
-                - The SCI ground state
-                - Average occupancy of the alpha and beta orbitals, respectively
-                - Expectation value of spin-squared
-=======
         - Minimum energy from SCI calculation
-        - SCI coefficients
-        - Average orbital occupancy
+        - The SCI ground state
+        - Average occupancy of the alpha and beta orbitals, respectively
         - Expectation value of spin-squared
->>>>>>> c771c293
 
     """
     if isinstance(bitstring_matrix, tuple):
